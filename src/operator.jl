"""
    AbstractOperator

Abstract supertype for operators that can be represented in terms of Pauli strings.
"""
abstract type AbstractOperator end

@doc """
    paulistringtype(x::AbstractOperator)
    paulistringtype(::Type{<:AbstractOperator})
    paulistringtype(N::Integer)

Returns the type of the Pauli strings used in the operator, ie the type of a single string.
Alternatively, returns the default type for Pauli strings on `N` qubits.
""" paulistringtype
paulistringtype(x::AbstractOperator) = paulistringtype(typeof(x))
# avoid infinite recursion:
paulistringtype(T::Type{<:AbstractOperator}) = throw(MethodError(paulistringtype, T))

@doc """
    qubitlength(x::AbstractOperator)
    qubitlength(::Type{<:AbstractOperator})

Returns the number of qubits the operator acts on.
""" qubitlength
qubitlength(x::AbstractOperator) = qubitlength(typeof(x))
qubitlength(x::Type{<:AbstractOperator}) = qubitlength(paulistringtype(x))

"""
    scalartype(x::AbstractOperator)
    scalartype(::Type{<:AbstractOperator})

Returns the type of the coefficients used in the operator.
"""
scalartype
scalartype(o::AbstractOperator) = scalartype(typeof(o))
# avoid infinite recursion:
scalartype(::Type{<:AbstractOperator}) = throw(MethodError(scalartype, T))

Base.one(x::AbstractOperator) = one(typeof(x))
Base.zero(x::AbstractOperator) = zero(typeof(x))

"""
    AbstractPauliString

Abstract supertype for Pauli strings, ie strings of Pauli operators (I, X, Y, Z) acting on qubits.
"""
abstract type AbstractPauliString <: AbstractOperator end

paulistringtype(::Type{P}) where {P<:AbstractPauliString} = P

"""
    PauliString{N,T<:Unsigned} <: AbstractPauliString

A concrete type representing a Pauli string on `N` qubits as a pair of unsigned integers, as
described in https://journals.aps.org/pra/abstract/10.1103/PhysRevA.68.042318.
"""
struct PauliString{N,T<:Unsigned} <: AbstractPauliString
    v::T
    w::T
end

qubitlength(::Type{<:PauliString{N}}) where {N} = N

function uinttype(N::Integer)
    N < 0 && throw(DomainError(N, "N must be non-negative"))
    return N ≤ 8 ? UInt8 : N ≤ 16 ? UInt16 : N ≤ 32 ? UInt32 : N ≤ 64 ? UInt64 : N ≤ 128 ? UInt128 : throw(DomainError(N, "N must be <= 128"))
end
paulistringtype(N::Integer) = PauliString{N,uinttype(N)}

PauliString(pauli::AbstractString) = PauliString{length(pauli)}(pauli)
PauliString{N}(pauli::AbstractString) where {N} = PauliString{N,uinttype(N)}(pauli)

function PauliString{N,T}(pauli::AbstractString) where {N,T}
    length(pauli) == N || throw(ArgumentError("pauli string length must be $N"))
    v = zero(T)
    w = zero(T)
    two = T(2)

    for (k, p) in enumerate(pauli)
        if p == 'X'
            w += two^(k - 1)
        elseif p == 'Z'
            v += two^(k - 1)
        elseif p == 'Y'
            w += two^(k - 1)
            v += two^(k - 1)
        elseif (p != 'I') && (p != '1')
            @show p typeof(p)
            throw(ArgumentError("Invalid character in pauli string: $p"))
        end
    end

    return PauliString{N,T}(v, w)
end

Base.one(::Type{PauliString{N,T}}) where {N,T} = PauliString{N,T}(zero(T), zero(T))
Base.copy(p::PauliString{N,T}) where {N,T} = PauliString{N,T}(copy(p.v), copy(p.w))

# TODO: should we use `Char` instead of `Symbol`?
# TODO: should we use `:I` or `Symbol(1)` for identity?

@inline function Base.getindex(p::PauliString, i::Int)
    @boundscheck checkbounds(p, i)
    vi = p.v >> (i - 1) & 1
    wi = p.w >> (i - 1) & 1

    if vi & wi == 1
        return :Y
    elseif vi == 1
        return :Z
    elseif wi == 1
        return :X
    else
        return Symbol(1)
    end
end

@inline function Base.setindex(p::PauliString, val::Symbol, i::Int)
    @boundscheck checkbounds(p, i)
    val in (:X, :Y, :Z, :I, Symbol(1)) || throw(ArgumentError("Invalid value for Pauli string: `:$val`"))
    bitmask = 1 << (i - 1)
    v = if (val === :Y || val === :Z)
        p.v |= bitmask # set bit
    else
        p.v &= ~bitmask # clear bit
    end
    w = if (val === :X || val === :Y)
        p.w |= bitmask # set bit
    else
        p.w &= ~bitmask # clear bit
    end
    return typeof(p)(v, w)
end

function Base.string(x::PauliString)
    N = qubitlength(x)
    iob = IOBuffer(; sizehint=qubitlength(x))
    for i in 1:N
        print(iob, x[i])
    end
    return String(take!(iob))
end

function Base.unsigned(p::PauliString{N,T}) where {N,T}
    return (widen(p.v) << N + p.w)
end

"""
    Operator{P<:PauliString,T<:Number} <: AbstractOperator

A concrete type representing an operator as a sum of Pauli strings.
The operator is represented as a vector of Pauli strings and their corresponding coefficients.
The type parameters `P` and `T` specify the type of the Pauli strings and the type of the coefficients, respectively.
"""
struct Operator{P<:PauliString,T<:Number} <: AbstractOperator
    strings::Vector{P}
    coeffs::Vector{T}
end

"""
    Operator(N::Integer)
<<<<<<< HEAD

Initialize a zero operator on `N` qubits.
"""
Operator(N::Integer) = Operator{paulistringtype(N),ComplexF64}()
Operator{P,T}() where {P,T} = Operator{P,T}(P[], T[])

function Operator(N::Int, v::Vector{T}, w::Vector{T}, coef::Vector{Complex{Float64}}) where {T<:Unsigned}
    length(v) == length(w) == length(coef) || error("v, w, and coef must have the same length")
    P = paulistringtype(N)
    strings = P.(v, w)
    return Operator{P,ComplexF64}(strings, coef)
end

Operator(pauli::AbstractString) = Operator{paulistringtype(length(pauli))}(pauli)
Operator{P}(pauli::AbstractString) where {P} = Operator{P,ComplexF64}(pauli)
function Operator{P,T}(pauli::AbstractString) where {P,T}
    s = P(pauli)
    c = T((1.0im)^ycount(s))
    return Operator{P,T}([s], [c])
end

Operator(o::Operator) = Operator(copy(o.strings), copy(o.coeffs))

paulistringtype(::Type{<:Operator{P}}) where {P} = P
scalartype(::Type{Operator{P,T}}) where {P,T} = T

Base.one(::Type{O}) where {O<:Operator} = O([one(paulistringtype(O))], [one(scalartype(O))])
Base.zero(::Type{O}) where {O<:Operator} = O()
Base.copy(o::Operator) = typeof(o)(copy(o.strings), copy(o.coeffs))

"""
    OperatorTS1D{P<:PauliString,T<:Number} <: AbstractOperator

A concrete type representing a 1D translationally invariant operator as a sum of Pauli strings.
The operator is represented as a representative vector of Pauli strings and their corresponding coefficients,
which are implicitly repeated to form the full operator.
The type parameters `P` and `T` specify the type of the Pauli strings and the type of the coefficients, respectively.
"""
struct OperatorTS1D{P<:PauliString,T<:Number} <: AbstractOperator
    strings::Vector{P}
    coeffs::Vector{T}
end

"""
    OperatorTS1D(N::Integer)

Initialize a zero translation-invariant operator on `N` qubits.
"""
OperatorTS1D(N::Integer) = OperatorTS1D{paulistringtype(N),ComplexF64}()
OperatorTS1D{P,T}() where {P,T} = OperatorTS1D{P,T}(P[], T[])

function OperatorTS1D(N::Int, v::Vector{T}, w::Vector{T}, coef::Vector{Complex{Float64}}) where {T<:Unsigned}
    length(v) == length(w) == length(coef) || error("v, w, and coef must have the same length")
    P = paulistringtype(N)
    strings = P.(v, w)
    return OperatorTS1D{P,ComplexF64}(strings, coef)
end

OperatorTS1D(pauli::AbstractString) = OperatorTS1D{paulistringtype(length(pauli))}(pauli)
OperatorTS1D{P}(pauli::AbstractString) where {P} = OperatorTS1D{P,ComplexF64}(pauli)
function OperatorTS1D{P,T}(pauli::AbstractString) where {P,T}
    s = P(pauli)
    c = T((1.0im)^ycount(s))
    return OperatorTS1D{P,T}([s], [c])
end

OperatorTS1D(o::OperatorTS1D) = OperatorTS1D(copy(o.strings), copy(o.coeffs))

=======

Initialize a zero operator on `N` qubits.
"""
Operator(N::Integer) = Operator{paulistringtype(N),ComplexF64}()
Operator{P,T}() where {P,T} = Operator{P,T}(P[], T[])

function Operator(N::Int, v::Vector{T}, w::Vector{T}, coef::Vector{Complex{Float64}}) where {T<:Unsigned}
    length(v) == length(w) == length(coef) || error("v, w, and coef must have the same length")
    P = paulistringtype(N)
    strings = P.(v, w)
    return Operator{P,ComplexF64}(strings, coef)
end

Operator(pauli::AbstractString) = Operator{paulistringtype(length(pauli))}(pauli)
Operator{P}(pauli::AbstractString) where {P} = Operator{P,ComplexF64}(pauli)
function Operator{P,T}(pauli::AbstractString) where {P,T}
    s = P(pauli)
    c = T((1.0im)^ycount(s))
    return Operator{P,T}([s], [c])
end

Operator(o::Operator) = Operator(copy(o.strings), copy(o.coeffs))

paulistringtype(::Type{<:Operator{P}}) where {P} = P
scalartype(::Type{Operator{P,T}}) where {P,T} = T

Base.one(::Type{O}) where {O<:Operator} = O([one(paulistringtype(O))], [one(scalartype(O))])
Base.zero(::Type{O}) where {O<:Operator} = O()
Base.copy(o::Operator) = typeof(o)(copy(o.strings), copy(o.coeffs))

"""
    OperatorTS1D{P<:PauliString,T<:Number} <: AbstractOperator

A concrete type representing a 1D translationally invariant operator as a sum of Pauli strings.
The operator is represented as a representative vector of Pauli strings and their corresponding coefficients,
which are implicitly repeated to form the full operator.
The type parameters `P` and `T` specify the type of the Pauli strings and the type of the coefficients, respectively.
"""
struct OperatorTS1D{P<:PauliString,T<:Number} <: AbstractOperator
    strings::Vector{P}
    coeffs::Vector{T}
end

"""
    OperatorTS1D(N::Integer)

Initialize a zero translation-invariant operator on `N` qubits.
"""
OperatorTS1D(N::Integer) = OperatorTS1D{paulistringtype(N),ComplexF64}()
OperatorTS1D{P,T}() where {P,T} = OperatorTS1D{P,T}(P[], T[])

function OperatorTS1D(N::Int, v::Vector{T}, w::Vector{T}, coef::Vector{Complex{Float64}}) where {T<:Unsigned}
    length(v) == length(w) == length(coef) || error("v, w, and coef must have the same length")
    P = paulistringtype(N)
    strings = P.(v, w)
    return OperatorTS1D{P,ComplexF64}(strings, coef)
end

OperatorTS1D(pauli::AbstractString) = OperatorTS1D{paulistringtype(length(pauli))}(pauli)
OperatorTS1D{P}(pauli::AbstractString) where {P} = OperatorTS1D{P,ComplexF64}(pauli)
function OperatorTS1D{P,T}(pauli::AbstractString) where {P,T}
    s = P(pauli)
    c = T((1.0im)^ycount(s))
    return OperatorTS1D{P,T}([s], [c])
end

OperatorTS1D(o::OperatorTS1D) = OperatorTS1D(copy(o.strings), copy(o.coeffs))

>>>>>>> 0a05950f
paulistringtype(::Type{<:OperatorTS1D{P}}) where {P} = P
scalartype(::Type{OperatorTS1D{P,T}}) where {P,T} = T

Base.one(::Type{O}) where {O<:OperatorTS1D} = O([one(paulistringtype(O))], [one(scalartype(O)) / qubitlength(O)])
Base.zero(::Type{O}) where {O<:OperatorTS1D} = O()
Base.copy(o::OperatorTS1D) = typeof(o)(copy(o.strings), copy(o.coeffs))

"""
    Base.length(o::Operator)
    Base.length(o::OperatorTS1D)

Number of pauli strings in an operator

# Example
```
julia> A = Operator(4)
julia> A += "X111"
julia> A += "XYZ1"
julia> A += 2, "Y", 4
julia> length(A)
3
```
"""
Base.length(o::Union{Operator,OperatorTS1D}) = length(o.strings)

"""
    eye(N::Int)

Identity operator on N qubits
"""
function eye(N::Int)
    O = Operator(N)
    return O + 1
end

<<<<<<< HEAD
"""returns the position of (v,w) in O. return 0 if (v,w) not in O"""
function posvw(v, w, O)
    for i in 1:length(O)
        if O.v[i] == v && O.w[i] == w
            return i
        end
    end
    return 0
end
=======

>>>>>>> 0a05950f

# Utility functions
# -----------------
Base.checkbounds(::Type{Bool}, p::PauliString, i::Int) = (0 < i <= qubitlength(p))
Base.checkbounds(p::PauliString, i::Int) = checkbounds(Bool, p, i) || throw(BoundsError(p, i))

checklength(::Type{Bool}, o1::AbstractOperator) = true
checklength(::Type{Bool}, o1::AbstractOperator, o2::AbstractOperator) = qubitlength(o1) == qubitlength(o2)
checklength(::Type{Bool}, o1::AbstractOperator, o2::AbstractOperator...) = checklength(Bool, o1, first(o2)) & checklength(Bool, o1, tail(o2)...)

checklength(o1::AbstractOperator, o2::AbstractOperator...) = checklength(Bool, o1, o2...) || throw(DimensionMismatch("Operators must have the same number of qubits"))<|MERGE_RESOLUTION|>--- conflicted
+++ resolved
@@ -160,7 +160,6 @@
 
 """
     Operator(N::Integer)
-<<<<<<< HEAD
 
 Initialize a zero operator on `N` qubits.
 """
@@ -229,76 +228,6 @@
 
 OperatorTS1D(o::OperatorTS1D) = OperatorTS1D(copy(o.strings), copy(o.coeffs))
 
-=======
-
-Initialize a zero operator on `N` qubits.
-"""
-Operator(N::Integer) = Operator{paulistringtype(N),ComplexF64}()
-Operator{P,T}() where {P,T} = Operator{P,T}(P[], T[])
-
-function Operator(N::Int, v::Vector{T}, w::Vector{T}, coef::Vector{Complex{Float64}}) where {T<:Unsigned}
-    length(v) == length(w) == length(coef) || error("v, w, and coef must have the same length")
-    P = paulistringtype(N)
-    strings = P.(v, w)
-    return Operator{P,ComplexF64}(strings, coef)
-end
-
-Operator(pauli::AbstractString) = Operator{paulistringtype(length(pauli))}(pauli)
-Operator{P}(pauli::AbstractString) where {P} = Operator{P,ComplexF64}(pauli)
-function Operator{P,T}(pauli::AbstractString) where {P,T}
-    s = P(pauli)
-    c = T((1.0im)^ycount(s))
-    return Operator{P,T}([s], [c])
-end
-
-Operator(o::Operator) = Operator(copy(o.strings), copy(o.coeffs))
-
-paulistringtype(::Type{<:Operator{P}}) where {P} = P
-scalartype(::Type{Operator{P,T}}) where {P,T} = T
-
-Base.one(::Type{O}) where {O<:Operator} = O([one(paulistringtype(O))], [one(scalartype(O))])
-Base.zero(::Type{O}) where {O<:Operator} = O()
-Base.copy(o::Operator) = typeof(o)(copy(o.strings), copy(o.coeffs))
-
-"""
-    OperatorTS1D{P<:PauliString,T<:Number} <: AbstractOperator
-
-A concrete type representing a 1D translationally invariant operator as a sum of Pauli strings.
-The operator is represented as a representative vector of Pauli strings and their corresponding coefficients,
-which are implicitly repeated to form the full operator.
-The type parameters `P` and `T` specify the type of the Pauli strings and the type of the coefficients, respectively.
-"""
-struct OperatorTS1D{P<:PauliString,T<:Number} <: AbstractOperator
-    strings::Vector{P}
-    coeffs::Vector{T}
-end
-
-"""
-    OperatorTS1D(N::Integer)
-
-Initialize a zero translation-invariant operator on `N` qubits.
-"""
-OperatorTS1D(N::Integer) = OperatorTS1D{paulistringtype(N),ComplexF64}()
-OperatorTS1D{P,T}() where {P,T} = OperatorTS1D{P,T}(P[], T[])
-
-function OperatorTS1D(N::Int, v::Vector{T}, w::Vector{T}, coef::Vector{Complex{Float64}}) where {T<:Unsigned}
-    length(v) == length(w) == length(coef) || error("v, w, and coef must have the same length")
-    P = paulistringtype(N)
-    strings = P.(v, w)
-    return OperatorTS1D{P,ComplexF64}(strings, coef)
-end
-
-OperatorTS1D(pauli::AbstractString) = OperatorTS1D{paulistringtype(length(pauli))}(pauli)
-OperatorTS1D{P}(pauli::AbstractString) where {P} = OperatorTS1D{P,ComplexF64}(pauli)
-function OperatorTS1D{P,T}(pauli::AbstractString) where {P,T}
-    s = P(pauli)
-    c = T((1.0im)^ycount(s))
-    return OperatorTS1D{P,T}([s], [c])
-end
-
-OperatorTS1D(o::OperatorTS1D) = OperatorTS1D(copy(o.strings), copy(o.coeffs))
-
->>>>>>> 0a05950f
 paulistringtype(::Type{<:OperatorTS1D{P}}) where {P} = P
 scalartype(::Type{OperatorTS1D{P,T}}) where {P,T} = T
 
@@ -334,19 +263,6 @@
     return O + 1
 end
 
-<<<<<<< HEAD
-"""returns the position of (v,w) in O. return 0 if (v,w) not in O"""
-function posvw(v, w, O)
-    for i in 1:length(O)
-        if O.v[i] == v && O.w[i] == w
-            return i
-        end
-    end
-    return 0
-end
-=======
-
->>>>>>> 0a05950f
 
 # Utility functions
 # -----------------
