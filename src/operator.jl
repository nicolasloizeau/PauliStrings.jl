"""
    AbstractOperator

Abstract supertype for operators that can be represented in terms of Pauli strings.
"""
abstract type AbstractOperator end

@doc """
    paulistringtype(x::AbstractOperator)
    paulistringtype(::Type{<:AbstractOperator})
    paulistringtype(N::Integer)

Returns the type of the Pauli strings used in the operator, ie the type of a single string.
Alternatively, returns the default type for Pauli strings on `N` qubits.
""" paulistringtype
paulistringtype(x::AbstractOperator) = paulistringtype(typeof(x))
# avoid infinite recursion:
paulistringtype(T::Type{<:AbstractOperator}) = throw(MethodError(paulistringtype, T))

@doc """
    qubitlength(x::AbstractOperator)
    qubitlength(::Type{<:AbstractOperator})

Returns the number of qubits the operator acts on.
""" qubitlength
qubitlength(x::AbstractOperator) = qubitlength(typeof(x))
qubitlength(x::Type{<:AbstractOperator}) = qubitlength(paulistringtype(x))

"""
    scalartype(x::AbstractOperator)
    scalartype(::Type{<:AbstractOperator})

Returns the type of the coefficients used in the operator.
"""
scalartype
scalartype(o::AbstractOperator) = scalartype(typeof(o))
# avoid infinite recursion:
scalartype(::Type{<:AbstractOperator}) = throw(MethodError(scalartype, T))

Base.one(x::AbstractOperator) = one(typeof(x))
Base.zero(x::AbstractOperator) = zero(typeof(x))

"""
    AbstractPauliString

Abstract supertype for Pauli strings, ie strings of Pauli operators (I, X, Y, Z) acting on qubits.
"""
abstract type AbstractPauliString <: AbstractOperator end

paulistringtype(::Type{P}) where {P<:AbstractPauliString} = P

<<<<<<< HEAD
uinttype(o::Operator) = eltype(o.v)

=======
"""
    PauliString{N,T<:Unsigned} <: AbstractPauliString
>>>>>>> 0a05950f

A concrete type representing a Pauli string on `N` qubits as a pair of unsigned integers, as
described in https://journals.aps.org/pra/abstract/10.1103/PhysRevA.68.042318.
"""
struct PauliString{N,T<:Unsigned} <: AbstractPauliString
    v::T
    w::T
end

qubitlength(::Type{<:PauliString{N}}) where {N} = N

function uinttype(N::Integer)
    N < 0 && throw(DomainError(N, "N must be non-negative"))
    return N ≤ 8 ? UInt8 : N ≤ 16 ? UInt16 : N ≤ 32 ? UInt32 : N ≤ 64 ? UInt64 : N ≤ 128 ? UInt128 : throw(DomainError(N, "N must be <= 128"))
end
paulistringtype(N::Integer) = PauliString{N,uinttype(N)}

PauliString(pauli::AbstractString) = PauliString{length(pauli)}(pauli)
PauliString{N}(pauli::AbstractString) where {N} = PauliString{N,uinttype(N)}(pauli)

function PauliString{N,T}(pauli::AbstractString) where {N,T}
    length(pauli) == N || throw(ArgumentError("pauli string length must be $N"))
    v = zero(T)
    w = zero(T)
    two = T(2)

    for (k, p) in enumerate(pauli)
        if p == 'X'
            w += two^(k - 1)
        elseif p == 'Z'
            v += two^(k - 1)
        elseif p == 'Y'
            w += two^(k - 1)
            v += two^(k - 1)
        elseif (p != 'I') && (p != '1')
            @show p typeof(p)
            throw(ArgumentError("Invalid character in pauli string: $p"))
        end
    end

    return PauliString{N,T}(v, w)
end

<<<<<<< HEAD
mutable struct OperatorSymbolic <: Operator
    N::Int
    v::Vector{UInt128}
    w::Vector{UInt128}
    coef::Vector{Any}
end


Operator64(N::Int) = Operator64(N, UInt64[], UInt64[], Complex{Float64}[])
Operator128(N::Int) = Operator128(N, UInt128[], UInt128[], Complex{Float64}[])
OperatorTS1D64(N::Int) = OperatorTS1D64(N, UInt64[], UInt64[], Complex{Float64}[])
OperatorTS1D128(N::Int) = OperatorTS1D128(N, UInt128[], UInt128[], Complex{Float64}[])
OperatorSymbolic(N::Int) = OperatorSymbolic(N, UInt128[], UInt128[], Num[])
=======
Base.one(::Type{PauliString{N,T}}) where {N,T} = PauliString{N,T}(zero(T), zero(T))
Base.copy(p::PauliString{N,T}) where {N,T} = PauliString{N,T}(copy(p.v), copy(p.w))

# TODO: should we use `Char` instead of `Symbol`?
# TODO: should we use `:I` or `Symbol(1)` for identity?

@inline function Base.getindex(p::PauliString, i::Int)
    @boundscheck checkbounds(p, i)
    vi = p.v >> (i - 1) & 1
    wi = p.w >> (i - 1) & 1
>>>>>>> 0a05950f

    if vi & wi == 1
        return :Y
    elseif vi == 1
        return :Z
    elseif wi == 1
        return :X
    else
        return Symbol(1)
    end
end

@inline function Base.setindex(p::PauliString, val::Symbol, i::Int)
    @boundscheck checkbounds(p, i)
    val in (:X, :Y, :Z, :I, Symbol(1)) || throw(ArgumentError("Invalid value for Pauli string: `:$val`"))
    bitmask = 1 << (i - 1)
    v = if (val === :Y || val === :Z)
        p.v |= bitmask # set bit
    else
        p.v &= ~bitmask # clear bit
    end
    w = if (val === :X || val === :Y)
        p.w |= bitmask # set bit
    else
        p.w &= ~bitmask # clear bit
    end
    return typeof(p)(v, w)
end

function Base.string(x::PauliString)
    N = qubitlength(x)
    iob = IOBuffer(; sizehint=qubitlength(x))
    for i in 1:N
        print(iob, x[i])
    end
    return String(take!(iob))
end

function Base.unsigned(p::PauliString{N,T}) where {N,T}
    return (widen(p.v) << N + p.w)
end

"""
    Operator{P<:PauliString,T<:Number} <: AbstractOperator

A concrete type representing an operator as a sum of Pauli strings.
The operator is represented as a vector of Pauli strings and their corresponding coefficients.
The type parameters `P` and `T` specify the type of the Pauli strings and the type of the coefficients, respectively.
"""
struct Operator{P<:PauliString,T<:Number} <: AbstractOperator
    strings::Vector{P}
    coeffs::Vector{T}
end

"""
    Operator(N::Integer)

Initialize a zero operator on `N` qubits.
"""
Operator(N::Integer) = Operator{paulistringtype(N),ComplexF64}()
Operator{P,T}() where {P,T} = Operator{P,T}(P[], T[])

function Operator(N::Int, v::Vector{T}, w::Vector{T}, coef::Vector{Complex{Float64}}) where {T<:Unsigned}
    length(v) == length(w) == length(coef) || error("v, w, and coef must have the same length")
    P = paulistringtype(N)
    strings = P.(v, w)
    return Operator{P,ComplexF64}(strings, coef)
end

Operator(pauli::AbstractString) = Operator{paulistringtype(length(pauli))}(pauli)
Operator{P}(pauli::AbstractString) where {P} = Operator{P,ComplexF64}(pauli)
function Operator{P,T}(pauli::AbstractString) where {P,T}
    s = P(pauli)
    c = T((1.0im)^ycount(s))
    return Operator{P,T}([s], [c])
end

Operator(o::Operator) = Operator(copy(o.strings), copy(o.coeffs))

paulistringtype(::Type{<:Operator{P}}) where {P} = P
scalartype(::Type{Operator{P,T}}) where {P,T} = T

Base.one(::Type{O}) where {O<:Operator} = O([one(paulistringtype(O))], [one(scalartype(O))])
Base.zero(::Type{O}) where {O<:Operator} = O()
Base.copy(o::Operator) = typeof(o)(copy(o.strings), copy(o.coeffs))

"""
    OperatorTS1D{P<:PauliString,T<:Number} <: AbstractOperator

A concrete type representing a 1D translationally invariant operator as a sum of Pauli strings.
The operator is represented as a representative vector of Pauli strings and their corresponding coefficients,
which are implicitly repeated to form the full operator.
The type parameters `P` and `T` specify the type of the Pauli strings and the type of the coefficients, respectively.
"""
struct OperatorTS1D{P<:PauliString,T<:Number} <: AbstractOperator
    strings::Vector{P}
    coeffs::Vector{T}
end

"""
    OperatorTS1D(N::Integer)

Initialize a zero translation-invariant operator on `N` qubits.
"""
OperatorTS1D(N::Integer) = OperatorTS1D{paulistringtype(N),ComplexF64}()
OperatorTS1D{P,T}() where {P,T} = OperatorTS1D{P,T}(P[], T[])

function OperatorTS1D(N::Int, v::Vector{T}, w::Vector{T}, coef::Vector{Complex{Float64}}) where {T<:Unsigned}
    length(v) == length(w) == length(coef) || error("v, w, and coef must have the same length")
    P = paulistringtype(N)
    strings = P.(v, w)
    return OperatorTS1D{P,ComplexF64}(strings, coef)
end

OperatorTS1D(pauli::AbstractString) = OperatorTS1D{paulistringtype(length(pauli))}(pauli)
OperatorTS1D{P}(pauli::AbstractString) where {P} = OperatorTS1D{P,ComplexF64}(pauli)
function OperatorTS1D{P,T}(pauli::AbstractString) where {P,T}
    s = P(pauli)
    c = T((1.0im)^ycount(s))
    return OperatorTS1D{P,T}([s], [c])
end

OperatorTS1D(o::OperatorTS1D) = OperatorTS1D(copy(o.strings), copy(o.coeffs))

paulistringtype(::Type{<:OperatorTS1D{P}}) where {P} = P
scalartype(::Type{OperatorTS1D{P,T}}) where {P,T} = T

Base.one(::Type{O}) where {O<:OperatorTS1D} = O([one(paulistringtype(O))], [one(scalartype(O)) / qubitlength(O)])
Base.zero(::Type{O}) where {O<:OperatorTS1D} = O()
Base.copy(o::OperatorTS1D) = typeof(o)(copy(o.strings), copy(o.coeffs))

"""
    Base.length(o::Operator)
    Base.length(o::OperatorTS1D)

Number of pauli strings in an operator

# Example
```
julia> A = Operator(4)
julia> A += "X111"
julia> A += "XYZ1"
julia> A += 2, "Y", 4
julia> length(A)
3
```
"""
Base.length(o::Union{Operator,OperatorTS1D}) = length(o.strings)

"""
    eye(N::Int)

Identity operator on N qubits
"""
function eye(N::Int)
    O = Operator(N)
    return O + 1
end



# Utility functions
# -----------------
Base.checkbounds(::Type{Bool}, p::PauliString, i::Int) = (0 < i <= qubitlength(p))
Base.checkbounds(p::PauliString, i::Int) = checkbounds(Bool, p, i) || throw(BoundsError(p, i))

checklength(::Type{Bool}, o1::AbstractOperator) = true
checklength(::Type{Bool}, o1::AbstractOperator, o2::AbstractOperator) = qubitlength(o1) == qubitlength(o2)
checklength(::Type{Bool}, o1::AbstractOperator, o2::AbstractOperator...) = checklength(Bool, o1, first(o2)) & checklength(Bool, o1, tail(o2)...)

checklength(o1::AbstractOperator, o2::AbstractOperator...) = checklength(Bool, o1, o2...) || throw(DimensionMismatch("Operators must have the same number of qubits"))<|MERGE_RESOLUTION|>--- conflicted
+++ resolved
@@ -49,13 +49,8 @@
 
 paulistringtype(::Type{P}) where {P<:AbstractPauliString} = P
 
-<<<<<<< HEAD
-uinttype(o::Operator) = eltype(o.v)
-
-=======
 """
     PauliString{N,T<:Unsigned} <: AbstractPauliString
->>>>>>> 0a05950f
 
 A concrete type representing a Pauli string on `N` qubits as a pair of unsigned integers, as
 described in https://journals.aps.org/pra/abstract/10.1103/PhysRevA.68.042318.
@@ -99,21 +94,6 @@
     return PauliString{N,T}(v, w)
 end
 
-<<<<<<< HEAD
-mutable struct OperatorSymbolic <: Operator
-    N::Int
-    v::Vector{UInt128}
-    w::Vector{UInt128}
-    coef::Vector{Any}
-end
-
-
-Operator64(N::Int) = Operator64(N, UInt64[], UInt64[], Complex{Float64}[])
-Operator128(N::Int) = Operator128(N, UInt128[], UInt128[], Complex{Float64}[])
-OperatorTS1D64(N::Int) = OperatorTS1D64(N, UInt64[], UInt64[], Complex{Float64}[])
-OperatorTS1D128(N::Int) = OperatorTS1D128(N, UInt128[], UInt128[], Complex{Float64}[])
-OperatorSymbolic(N::Int) = OperatorSymbolic(N, UInt128[], UInt128[], Num[])
-=======
 Base.one(::Type{PauliString{N,T}}) where {N,T} = PauliString{N,T}(zero(T), zero(T))
 Base.copy(p::PauliString{N,T}) where {N,T} = PauliString{N,T}(copy(p.v), copy(p.w))
 
@@ -124,7 +104,6 @@
     @boundscheck checkbounds(p, i)
     vi = p.v >> (i - 1) & 1
     wi = p.w >> (i - 1) & 1
->>>>>>> 0a05950f
 
     if vi & wi == 1
         return :Y
