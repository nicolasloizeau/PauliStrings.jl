norm_lanczos(O::AbstractOperator) = opnorm(O, normalize=true)

"""
    lanczos(H::Operator, O::Operator, steps::Int, nterms::Int; keepnorm=true, maxlength=1000, returnOn=false)
    lanczos(H::OperatorTS1D, O::OperatorTS1D, steps::Int, nterms::Int; keepnorm=true, maxlength=1000, returnOn=false)

Compute the first `steps` lanczos coeficients for Hamiltonian `H` and initial operator `O`

At every step, the operator is trimed with [`trim`](@ref) and only `nterms` are kept.

Using `maxlength` speeds up the commutator by only keeping terms of length <= `maxlength`

Set `returnOn=true` to save the On's at each step. Then the function returns a pair of lists (bn, On).
The first operators of the list On is O
"""
<<<<<<< HEAD
function lanczos(H::Operator, O::Operator, steps::Int, nterms::Int; keepnorm=false, maxlength=1000, returnOn=false, observer=false, show_progress=true)
=======
function lanczos(H::AbstractOperator, O::AbstractOperator, steps::Int, nterms::Int; keepnorm=true, maxlength=1000, returnOn=false, observer=false, show_progress=true)
>>>>>>> f0f69718
    @assert typeof(H) == typeof(O)
    checklength(H, O)
    @assert observer === false || returnOn === false
    progress = collect
    show_progress && (progress = ProgressBar)
    O0 = deepcopy(O)
    O0 /= norm_lanczos(O0)
<<<<<<< HEAD
    O1 = com(H, O0)
    b = norm_lanczos(O1)
    O1 /= b
    bs = [b]
    returnOn && (Ons = [O0, O1])
    (observer !== false) && (obs = [observer(O0), observer(O1)])
    for n in progress(0:steps-2)
        LHO = com(H, O1; maxlength=maxlength)
=======
    LHO = commutator(H, O0)
    b = norm_lanczos(LHO)
    O1 = commutator(H, O0) / b
    bs = [b]
    returnOn && (Ons = [O0, O1])
    (observer !== false) && (obs = [observer(O0), observer(O1)])
    progress = collect
    show_progress && (progress = ProgressBar)
    for n in progress(0:steps-2)
        LHO = commutator(H, O1; maxlength=maxlength)
>>>>>>> f0f69718
        O2 = LHO - b * O0
        b = norm_lanczos(O2)
        O2 /= b
        O2 = trim(O2, nterms; keepnorm=keepnorm)
        returnOn && push!(Ons, O2)
        (observer !== false) && push!(obs, observer(O2))
        O0 = deepcopy(O1)
        O1 = deepcopy(O2)
        push!(bs, b)
    end
    (observer !== false) && return (bs, obs)
    returnOn && (return bs, Ons)
    return bs
end<|MERGE_RESOLUTION|>--- conflicted
+++ resolved
@@ -13,28 +13,12 @@
 Set `returnOn=true` to save the On's at each step. Then the function returns a pair of lists (bn, On).
 The first operators of the list On is O
 """
-<<<<<<< HEAD
-function lanczos(H::Operator, O::Operator, steps::Int, nterms::Int; keepnorm=false, maxlength=1000, returnOn=false, observer=false, show_progress=true)
-=======
 function lanczos(H::AbstractOperator, O::AbstractOperator, steps::Int, nterms::Int; keepnorm=true, maxlength=1000, returnOn=false, observer=false, show_progress=true)
->>>>>>> f0f69718
     @assert typeof(H) == typeof(O)
     checklength(H, O)
     @assert observer === false || returnOn === false
-    progress = collect
-    show_progress && (progress = ProgressBar)
     O0 = deepcopy(O)
     O0 /= norm_lanczos(O0)
-<<<<<<< HEAD
-    O1 = com(H, O0)
-    b = norm_lanczos(O1)
-    O1 /= b
-    bs = [b]
-    returnOn && (Ons = [O0, O1])
-    (observer !== false) && (obs = [observer(O0), observer(O1)])
-    for n in progress(0:steps-2)
-        LHO = com(H, O1; maxlength=maxlength)
-=======
     LHO = commutator(H, O0)
     b = norm_lanczos(LHO)
     O1 = commutator(H, O0) / b
@@ -45,7 +29,6 @@
     show_progress && (progress = ProgressBar)
     for n in progress(0:steps-2)
         LHO = commutator(H, O1; maxlength=maxlength)
->>>>>>> f0f69718
         O2 = LHO - b * O0
         b = norm_lanczos(O2)
         O2 /= b
