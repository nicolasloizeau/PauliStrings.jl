
using Dictionaries


"""
    OperatorTS1D(o::Operator; full=true)

Initialize a 1D translation invariant operator from an Operator
\$O=\\sum_i o_i O_i\$ where \$O_i=T_i(O_0)\$ and \$T_i\$ is the i-sites translation operator.
Set full=true if passing \$O\$, an Operator that is supported on the whole chain (i.e converting from a translation symmetric [`Operator`](@ref))
Set full=false if passing \$O_0\$,a local term o such that the full operator is \$O=\\sum_i o_i T_i(O_0)\$
"""
function OperatorTS1D(o::Operator; full=true)
    if full && !is_ts(o)
        error("o is not translation symmetric. If you want to initialize an OperatorTS1D only with its local part H_0, then set full=false")
    end
    o2 = shift_left(o)
    full && (o2 /= qubitlength(o))
    o3 = OperatorTS1D(o2.strings, o2.coeffs)
end



"""
    Operator(o::OperatorTS1D)

Convert an OperatorTS1D to an Operator
"""
function Operator(o::OperatorTS1D; rs=true)
    rs && (o = resum(o))
    return Operator(o.strings, o.coeffs)
end




"""
    is_ts(o::Operator)

return true if o is translation symmetric
"""
function is_ts(o::Operator)
    for i in 1:qubitlength(o)
        if opnorm(o - shift(o, i)) / opnorm(o) > 1e-10
            return false
        end
    end
    return true
end



"""rotate left the first n bits of x by r"""
function rotate_lower(x::Unsigned, n::Int, r::Int)
    @assert r <= n
    mask = (one(x) << n) - one(x)
    lower_bits = x & mask
    rotated_bits = (lower_bits >> r) | (lower_bits << (n - r))
    rotated_bits &= mask
    return (x & ~mask) | rotated_bits
end
function rotate_lower(p::PauliString{N,T}, r::Int) where {N,T}
    return PauliString{N,T}(rotate_lower(p.v, N, r), rotate_lower(p.w, N, r))
end



"""
    rotate(o::Operator, r::Int)

Rotate (translate/shift) left the qubits of `O` by `r`
"""
rotate(o::Operator, r::Int) = shift(o, r)

shift(o::Operator, r::Int) = Operator(shift.(o.strings, r), copy(o.coeffs))

"""shift the string v,w so it starts on site 1"""
shift_left(p::PauliString) = maximum(Base.Fix1(rotate_lower, p), 0:qubitlength(p)-1)

"""
    shift_left(O::Operator)

Shift evey string left so they start on site 1. This usefull for using translation symmetry in 1D systems
# Example
```julia
A = Operator(4)
A += "XYZ1"
A += "11ZZ"
A += "1XZY"
A += "ZZ11"
```
```julia
julia> shift_left(A)
(1.0 - 0.0im) XZY1
(1.0 - 0.0im) XYZ1
(2.0 + 0.0im) ZZ11
```
"""
shift_left(O::Operator) = compress(Operator(shift_left.(O.strings), copy(O.coeffs)))
shift_left(O::OperatorTS1D) = compress(OperatorTS1D(shift_left.(O.strings), copy(O.coeffs)))

shift1(O::Operator) = shift_left(O)


function resum(o::OperatorTS1D)
    o2 = Operator(similar(o.strings, 0), similar(o.coeffs, 0))
    for i in 1:qubitlength(o)
        oi = Operator(copy(o.strings), copy(o.coeffs))
        o2 += shift(oi, i)
    end
    return o2
end


Base.:+(a::Number, o::OperatorTS1D) = OperatorTS1D(Operator(o, rs=false) + a / qubitlength(o); full=false)
Base.:+(o::OperatorTS1D, a::Number) = a + o

function binary_kernel(op, A::OperatorTS1D, B::OperatorTS1D; epsilon::Real=0, maxlength::Int=1000)
    checklength(A, B)
    N = qubitlength(A)

    d = emptydict(A)
    p1s, c1s = A.strings, A.coeffs
    p2s, c2s = B.strings, B.coeffs

    # check lengths to safely use `@inbounds`
    length(p1s) == length(c1s) || throw(DimensionMismatch("strings and coefficients must have the same length"))
    length(p2s) == length(c2s) || throw(DimensionMismatch("strings and coefficients must have the same length"))

    # core kernel logic
    @inbounds for i1 in eachindex(p1s)
        p1, c1 = p1s[i1], c1s[i1]
        for i2 in eachindex(p2s)
            p2, c2 = p2s[i2], c2s[i2]
            for k in 0:(N-1)
                p, k = op(p1, rotate_lower(p2, k))
                c = c1 * c2 * k
                if (k != 0) && (abs(c) > epsilon) && pauli_weight(p) < maxlength
                    setwith!(+, d, shift_left(p), c)
                end
            end
        end
    end
<<<<<<< HEAD

    return OperatorTS1D(collect(keys(d)), collect(values(d)))
end

Base.:*(o1::OperatorTS1D, o2::OperatorTS1D; kwargs...) = binary_kernel(prod, o1, o2; kwargs...)
commutator(o1::OperatorTS1D, o2::OperatorTS1D; kwargs...) = binary_kernel(commutator, o1, o2; kwargs...)
anticommutator(o1::OperatorTS1D, o2::OperatorTS1D; kwargs...) = binary_kernel(anticommutator, o1, o2; kwargs...)


trace(o::OperatorTS1D) = trace(Operator(o; rs=false)) * qubitlength(o)
opnorm(o::OperatorTS1D) = opnorm(Operator(o; rs=false)) * sqrt(qubitlength(o))


# diag(o::OperatorTS1D) = OperatorTS1D(diag(o.o); full=false)
# compress(o::OperatorTS1D) = OperatorTS1D(compress(o.o); full=false)
=======

    return OperatorTS1D(collect(keys(d)), collect(values(d)))
end
>>>>>>> 0a05950f

Base.:*(o1::OperatorTS1D, o2::OperatorTS1D; kwargs...) = binary_kernel(prod, o1, o2; kwargs...)
commutator(o1::OperatorTS1D, o2::OperatorTS1D; kwargs...) = binary_kernel(commutator, o1, o2; kwargs...)
anticommutator(o1::OperatorTS1D, o2::OperatorTS1D; kwargs...) = binary_kernel(anticommutator, o1, o2; kwargs...)


trace(o::OperatorTS1D) = trace(Operator(o; rs=false)) * qubitlength(o)
opnorm(o::OperatorTS1D) = opnorm(Operator(o; rs=false)) * sqrt(qubitlength(o))<|MERGE_RESOLUTION|>--- conflicted
+++ resolved
@@ -141,7 +141,6 @@
             end
         end
     end
-<<<<<<< HEAD
 
     return OperatorTS1D(collect(keys(d)), collect(values(d)))
 end
@@ -152,21 +151,4 @@
 
 
 trace(o::OperatorTS1D) = trace(Operator(o; rs=false)) * qubitlength(o)
-opnorm(o::OperatorTS1D) = opnorm(Operator(o; rs=false)) * sqrt(qubitlength(o))
-
-
-# diag(o::OperatorTS1D) = OperatorTS1D(diag(o.o); full=false)
-# compress(o::OperatorTS1D) = OperatorTS1D(compress(o.o); full=false)
-=======
-
-    return OperatorTS1D(collect(keys(d)), collect(values(d)))
-end
->>>>>>> 0a05950f
-
-Base.:*(o1::OperatorTS1D, o2::OperatorTS1D; kwargs...) = binary_kernel(prod, o1, o2; kwargs...)
-commutator(o1::OperatorTS1D, o2::OperatorTS1D; kwargs...) = binary_kernel(commutator, o1, o2; kwargs...)
-anticommutator(o1::OperatorTS1D, o2::OperatorTS1D; kwargs...) = binary_kernel(anticommutator, o1, o2; kwargs...)
-
-
-trace(o::OperatorTS1D) = trace(Operator(o; rs=false)) * qubitlength(o)
 opnorm(o::OperatorTS1D) = opnorm(Operator(o; rs=false)) * sqrt(qubitlength(o))