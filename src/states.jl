# functions that involve pure states

using PauliStrings.Circuits


"""
    trace_zpart(o::Operator)

Computes `<0|o|0>`.
"""
function trace_zpart(o::Operator)
    s = zero(scalartype(o))
    N = qubitlength(o)

    # ensure `@inbounds` is safe
    length(o.strings) == length(o.coeffs) || throw(DimensionMismatch("strings and coefficients must have the same length"))

    @inbounds for i in 1:length(o)
        p, c = o.strings[i], o.coeffs[i]
        if (xcount(p) == 0) & (ycount(p) == 0)
            s += c
        end
    end

    return s * 2^N
end


function get_ox(state)
    N = length(state)
    ox = eye(N)

    for i in 1:N
        if state[i] == '1'
            x = XGate(N, i)
            ox = ox*x
        end
    end
    return compress(ox)
end

"""
    expect(o::Operator, state::String)

Computes the expectation value `<state|o|state>`.
State is a single binary string that represents a pure state in the computational basis.
"""
expect(o::Operator, state::String) = expect(o, state, state)


"""
    expect(o::Operator, in_state::String, out_state::String)

Computes the expectation value `<out_state|o|in_state>`.
`in_state` and `out_state` are single binary strings that represents pure states in the computational basis.
"""
function expect(o::Operator, in_state::String, out_state::String)
    @assert Set(in_state) ⊆ Set("01") "State must be a string of 0s and 1s"
    @assert Set(out_state) ⊆ Set("01") "State must be a string of 0s and 1s"
    N = qubitlength(o)
    N == length(in_state) == length(out_state) || throw(DimensionMismatch("State length does not match operator size"))
    ox_in = get_ox(in_state)
    ox_out = get_ox(out_state)
    o2 = ox_out*o*ox_in
    return trace_zpart(o2) / 2^N
end




"""
    expect_product(o1::Operator, o2::Operator, state::String)

Computes the expectation value `<state|o1*o2|state>`.
State is a single binary string that represents a pure state in the computational basis.
"""
function expect_product(o1::Operator, o2::Operator, state::String)
    @assert Set(state) ⊆ Set("01") "State must be a string of 0s and 1s"
    checklength(o1, o2)
    N = qubitlength(o1)
    @assert length(state) == N "State length does not match operator size"
    ox = get_ox(state)
    return trace_product_z(ox * o1, o2 * ox; scale=0) / 2^N
end


"""
    expect(c::Circuit, state::String)

Computes the expectation value `<state|c|0>`.
State is a single binary string that represents a pure state in the computational basis.
"""
function expect(c::Circuit, state::String)
    @assert Set(state) ⊆ Set("01") "State must be a string of 0s and 1s"
<<<<<<< HEAD
    N = qubitlength(c)
    N == length(state) || throw(DimensionMismatch("State length does not match circuit size"))
    c2 = deepcopy(c)
    for i in 1:N
        if state[i] == '1'
            push!(c2, "X", i)
        end
    end
    U = compile(c2)
    return real(trace_zpart(U)) / 2^N
=======
    in_state = "0" ^ c.N
    return expect(c, in_state, state)
>>>>>>> 0a05950f
end

"""
    expect(c::Circuit, in_state::String, out_state::String)

Computes the expectation value of the state `out_state` after applying the circuit `c` to the state `in_state`.
"""
function expect(c::Circuit, in_state::String, out_state::String)
<<<<<<< HEAD
    N = qubitlength(c)
    N == length(in_state) == length(out_state) || throw(DimensionMismatch("State length does not match circuit size"))
    c2 = deepcopy(c)
    for i in 1:N
        if in_state[i] == '1'
            pushfirst!(c2, "X", i)
        end
    end
    return expect(c2, out_state)
=======
    N = c.N
    N == length(in_state) == length(out_state) || throw(DimensionMismatch("State length does not match circuit size"))
    u = compile(c)
    return expect(u, in_state, out_state)
>>>>>>> 0a05950f
end<|MERGE_RESOLUTION|>--- conflicted
+++ resolved
@@ -33,7 +33,7 @@
     for i in 1:N
         if state[i] == '1'
             x = XGate(N, i)
-            ox = ox*x
+            ox = ox * x
         end
     end
     return compress(ox)
@@ -61,7 +61,7 @@
     N == length(in_state) == length(out_state) || throw(DimensionMismatch("State length does not match operator size"))
     ox_in = get_ox(in_state)
     ox_out = get_ox(out_state)
-    o2 = ox_out*o*ox_in
+    o2 = ox_out * o * ox_in
     return trace_zpart(o2) / 2^N
 end
 
@@ -92,21 +92,8 @@
 """
 function expect(c::Circuit, state::String)
     @assert Set(state) ⊆ Set("01") "State must be a string of 0s and 1s"
-<<<<<<< HEAD
-    N = qubitlength(c)
-    N == length(state) || throw(DimensionMismatch("State length does not match circuit size"))
-    c2 = deepcopy(c)
-    for i in 1:N
-        if state[i] == '1'
-            push!(c2, "X", i)
-        end
-    end
-    U = compile(c2)
-    return real(trace_zpart(U)) / 2^N
-=======
-    in_state = "0" ^ c.N
+    in_state = "0"^c.N
     return expect(c, in_state, state)
->>>>>>> 0a05950f
 end
 
 """
@@ -115,20 +102,8 @@
 Computes the expectation value of the state `out_state` after applying the circuit `c` to the state `in_state`.
 """
 function expect(c::Circuit, in_state::String, out_state::String)
-<<<<<<< HEAD
-    N = qubitlength(c)
-    N == length(in_state) == length(out_state) || throw(DimensionMismatch("State length does not match circuit size"))
-    c2 = deepcopy(c)
-    for i in 1:N
-        if in_state[i] == '1'
-            pushfirst!(c2, "X", i)
-        end
-    end
-    return expect(c2, out_state)
-=======
     N = c.N
     N == length(in_state) == length(out_state) || throw(DimensionMismatch("State length does not match circuit size"))
     u = compile(c)
     return expect(u, in_state, out_state)
->>>>>>> 0a05950f
 end