--- conflicted
+++ resolved
@@ -24,10 +24,8 @@
 using LinearAlgebra
 using ProgressBars
 using Dictionaries
-<<<<<<< HEAD
-=======
 using Combinatorics
->>>>>>> 41416096
+
 
 rng = MersenneTwister(0)
 
