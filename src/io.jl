
import LinearAlgebra as la


"""number of Y in a pauli string"""
function getdelta(pauli::String)
    return count(c -> c == 'Y', pauli)
end

"""
get v and w from ref
https://journals.aps.org/pra/abstract/10.1103/PhysRevA.68.042318
"""
function getvw(pauli::String)
    T = uinttype(length(pauli))
    v::T = 0
    w::T = 0
    two::T = 2
    for k in 1:length(pauli)
        if pauli[k] == 'X'
            w += two^(k - 1)
        end
        if pauli[k] == 'Z'
            v += two^(k - 1)
        end
        if pauli[k] == 'Y'
            w += two^(k - 1)
            v += two^(k - 1)
        end
    end
    return v, w
end

"""
    string_to_vw(pauli::String)

Convert a string to two integers (v,w)
"""
string_to_vw(pauli::String) = getvw(pauli)


"""
    set_coeffs(o::Operator, coefs::Vector{T}) where T <: Number

Sets the coefficient of `o` to `coefs`. Inplace.

```julia
A = Operator(4)
A += 2, "1XXY"
A += 3, "11Z1"
```
```
julia> A
(3.0 + 0.0im) 11Z1
(2.0 - 0.0im) 1XXY
julia> set_coeffs(A, [5,6])
julia> A
(5.0 + 0.0im) 11Z1
(6.0 - 0.0im) 1XXY
```
"""
function set_coeffs(o::AbstractOperator, coeffs::Vector{T}) where {T<:Number}
    length(o) != length(coeffs) && error("length(o) != length(coefs)")
    for i in 1:length(o)
        o.coeffs[i] = (1im)^ycount(o.strings[i]) * coeffs[i]
    end
end

set_coefs(o::AbstractOperator, coeffs::Vector{T}) where {T<:Number} = set_coeffs(o, coefs)

"""
add a pauli string term to an operator
"""
function add_string(o::Operator, pauli::String, J::Number)
    p = paulistringtype(o)(pauli)
    c = (1im)^ycount(p) * J
    push!(o.strings, p)
    push!(o.coeffs, c)
    return o
end

function string_from_inds(ind::Vector{Int})
    l::Vector{Char} = []
    paulis = ['1', 'X', 'Y', 'Z']
    for i in ind
        push!(l, paulis[i+1])
    end
    return join(l)
end


function Base.:+(o::Operator, term::Tuple{Number,Char,Int,Char,Int})
    o1 = deepcopy(o)
    J, Pi, i, Pj, j = term
    pauli = fill('1', qubitlength(o1))
    pauli[i] = Pi
    pauli[j] = Pj
    pauli = join(pauli)
    add_string(o1, pauli, J)
    return compress(o1)
end


function Base.:+(o::Operator, term::Tuple{Number,Char,Int})
    o1 = deepcopy(o)
    J, Pi, i = term
    pauli = fill('1', qubitlength(o1))
    pauli[i] = Pi
    pauli = join(pauli)
    add_string(o1, pauli, J)
    return compress(o1)
end

Base.:+(o::Operator, term::Tuple{Char,Int,Char,Int}) = o + (1, term...)
Base.:+(o::Operator, term::Tuple{Char,Int}) = o + (1, term...)


"""
    Base.:+(o::Operator, args::Tuple{Number, Vararg{Any}})
    Base.:+(o::Operator, args::Tuple{Vararg{Any}})
    Base.:+(o::Operator, term::Tuple{Number, String})
    Base.:+(o::Operator, term::String)

Main functions to contruct spin operators.
Identical signatures are available for `-`.

# Examples
k-local terms can be added by adding a tuple to the operator.
The first element of the tuple is an optional coefficient.
The other element are couples (symbol,site) where symbol can be "X", "Y", "Z", "Sx", "Sy", "Sz", "S+", "S-" and site is an integer specifying the site on wich the symbol is acting.

```julia
A = Operator(4)
A += 2, "X",1,"X",2
A += 3, "Y",1,"X",2
A += "X",3,"X",4
A += 4,"Z",3
A += 5.2,"X",1,"Y",2,"Z",3
```
```
julia> A
(4.0 + 0.0im) 11Z1
(3.0 - 0.0im) YX11
(1.0 + 0.0im) 11XX
(2.0 + 0.0im) XX11
(5.2 - 0.0im) XYZ1
```

Full strings can also be added:
```julia
A = Operator(4)
A += 2, "1XXY"
A += 2im, "11Z1"
```
```
julia> A
(0.0 + 2.0im) 11Z1
(2.0 - 0.0im) 1XXY
```
"""
function Base.:+(o::Operator, args::Tuple{Number,Vararg{Any}})
    term = one(o)
    c = args[1]
    for i in 2:2:length(args)
        o2 = zero(o)
        symbol = args[i]::String
        site = args[i+1]::Int
        if occursin(symbol, "XYZ")
            o2 += only(symbol), site
        elseif occursin(symbol, "SxSySz")
            o2 += 0.5, only(uppercase(symbol[2])), site
        elseif symbol == "S+"
            o2 += 0.5, 'X', site
            o2 += 0.5im, 'Y', site
        elseif symbol == "S-"
            o2 += 0.5, 'X', site
            o2 += -0.5im, 'Y', site
        else
            error("Allowed operators: X,Y,Z,Sx,Sy,Sz,S-,S+")
        end
        term *= o2
    end
    return compress(o + c * term)
end
Base.:+(o::Operator, args::Tuple{Vararg{Any}}) = o + (1, args...)
Base.:-(o::Operator, args::Tuple{Number,Vararg{Any}}) = o + (-args[1], args[2:end]...)
Base.:-(o::Operator, args::Tuple{Vararg{Any}}) = o + (-1, args...)



function Base.:+(o::Operator, term::Tuple{Number,String})
    o1 = deepcopy(o)
    c, pauli = term
    if qubitlength(o1) != length(pauli)
        error("The string needs to be of the same size as the operator")
    end
    add_string(o1, pauli, c)
    return compress(o1)
end

Base.:+(o::Operator, term::String) = o + (1, term)
Base.:-(o::Operator, term::String) = o + (-1, term)
Base.:-(o::Operator, term::Tuple{Number,String}) = o + (-term[1], term[2])

Base.:+(o::Operator, term::Tuple{Number,Vector{Int}}) = o + (term[1], string_from_inds(term[2]))
Base.:-(o::Operator, term::Tuple{Number,Vector{Int}}) = o - (term[1], string_from_inds(term[2]))

Base.:+(o::Operator, term::Vector{Int}) = o + (1, string_from_inds(term))
Base.:-(o::Operator, term::Vector{Int}) = o - (1, string_from_inds(term))


"""true if bit i of n is set"""
function bit(n::Unsigned, i::Int)
    return (n & (one(n) << (i - one(n)))) != 0
end

"""
    vw_to_string(v::Int, w::Unsigned, N::Unsigned)

convert v,w to a string and a phase
"""
function vw_to_string(v::Unsigned, w::Unsigned, N::Int)
    string::String = ""
    phase::Complex{Float64} = 1
    T = uinttype(N)
    for i in 1:N
        if !bit(v, i) && !bit(w, i)
            string *= '1'
        end
        if !bit(v, i) && bit(w, i)
            string *= 'X'
        end
        if bit(v, i) && !bit(w, i)
            string *= 'Z'
        end
        if bit(v, i) && bit(w, i)
            string *= 'Y'
            phase *= 1im
        end
    end
    return string, phase
end



"""print an operator"""
function Base.show(io::IO, o::AbstractOperator)
    N = qubitlength(o)
    for i in 1:length(o.strings)
        pauli, phase = vw_to_string(o.strings[i].v, o.strings[i].w, N)
        c = o.coeffs[i] / phase
        println(io, "($(round(c, digits=10))) ", pauli)
    end
end

Base.show(io::IO, o::AbstractPauliString) = print(io, string(o))


"""
    get_coeffs(o::Operator)

Return the list of coefficient in front of each strings.
"""
function get_coeffs(o::Operator)
    return [o.coeffs[i] / (1im)^ycount(o.strings[i]) for i in 1:length(o)]
end

get_coefs(o) = get_coeffs(o)
get_coef(o) = get_coeff(o)

"""
    op_to_strings(o::Operator)

takes an operator,
return (coefs, strings)
where coefs is a list of numbers and strings is a list of pauli string
coefs[i] multiply strings[i]
"""
function op_to_strings(o::Operator)
    strings::Vector{String} = []
    coefs::Vector{Complex{Float64}} = []
    for i in 1:length(o)
        pauli, phase = vw_to_string(o.strings[i].v, o.strings[i].w, qubitlength(o))
        push!(coefs, o.coeffs[i] / phase)
        push!(strings, pauli)
    end
    return coefs, strings
end

s0 = [1 0; 0 1]
sx = [0 1; 1 0]
sy = [0 -im; im 0]
sz = [1 0; 0 -1]
pdict = Dict('1' => s0, 'X' => sx, 'Y' => sy, 'Z' => sz)

function string_to_dense(v, w, N)
    pauli, phase = vw_to_string(v, w, N)
    tau = 1
    for s in pauli
        tau = la.kron(tau, pdict[s])
    end
    return tau, phase
end
string_to_dense(p::PauliString) = string_to_dense(p.v, p.w, qubitlength(p))

"""
    op_to_dense(o::Operator)

Convert an operator to a dense matrix.
"""
function op_to_dense(o::Operator)
    N = qubitlength(o)
    dense = zeros(Complex, 2^N, 2^N)
    for i in 1:length(o)
        p = o.strings[i]
        tau, phase = string_to_dense(p)
        dense .+= tau * o.coeffs[i] / phase
    end
    return dense
end

"""
    get_coeff(o::Operator{P}, p::P) where {P}

Return the coefficient of the string p in o.
"""
<<<<<<< HEAD
function get_coef(o::Operator{P}, p::P) where {P}
    id = findfirst(==(p), o.strings)
    return isnothing(id) ? zero(scalartype(o)) : (o.coeffs[id] / (1im)^ycount(o.strings[id]))
end

function get_coef(o::Operator, v::Unsigned, w::Unsigned)
    for i in 1:length(o)
        if o.v[i] == v && o.w[i] == w
            return o.coef[i] / (1im)^ycount(v, w)
        end
    end
    return 0
=======
function get_coeff(o::Operator{P}, p::P) where {P}
    id = findfirst(==(p), o.strings)
    return isnothing(id) ? zero(scalartype(o)) : (o.coeffs[id] / (1im)^ycount(o.strings[id]))
>>>>>>> 0a05950f
end


"""
    get_pauli(o::Operator, i::Int)

Return an operator that represent the i-th pauli string of `o'.
Does not return the string multiplied by the coefficient. Only the string.
"""
function get_pauli(o::Operator, i::Int)
    p = o.strings[i]
    return typeof(o)([p], [(1.0im)^ycount(p)])
end

<<<<<<< HEAD
=======

>>>>>>> 0a05950f
op_to_dense(o::OperatorTS1D) = op_to_dense(Operator(o))

"""
    p"paulistring"

String macro to create a pauli string.
"""
macro p_str(pauli)
    return PauliString(pauli)
<<<<<<< HEAD
=======
end


"""
    vw_in_o(v::Unsigned, w::Unsigned, o::Operator)

Return true is string (v,w) is in o
"""
function vw_in_o(v::Unsigned, w::Unsigned, o::Operator)
    for string in o.strings
        if v == string.v && w == string.w
            return true
        end
    end
    return false
end



function Base.sort(o::Operator)
    i = sortperm(abs.(o.coeffs))
    o2 = typeof(o)(o.strings[i], o.coeffs[i])
    return o2
>>>>>>> 0a05950f
end<|MERGE_RESOLUTION|>--- conflicted
+++ resolved
@@ -324,24 +324,9 @@
 
 Return the coefficient of the string p in o.
 """
-<<<<<<< HEAD
-function get_coef(o::Operator{P}, p::P) where {P}
-    id = findfirst(==(p), o.strings)
-    return isnothing(id) ? zero(scalartype(o)) : (o.coeffs[id] / (1im)^ycount(o.strings[id]))
-end
-
-function get_coef(o::Operator, v::Unsigned, w::Unsigned)
-    for i in 1:length(o)
-        if o.v[i] == v && o.w[i] == w
-            return o.coef[i] / (1im)^ycount(v, w)
-        end
-    end
-    return 0
-=======
 function get_coeff(o::Operator{P}, p::P) where {P}
     id = findfirst(==(p), o.strings)
     return isnothing(id) ? zero(scalartype(o)) : (o.coeffs[id] / (1im)^ycount(o.strings[id]))
->>>>>>> 0a05950f
 end
 
 
@@ -356,10 +341,7 @@
     return typeof(o)([p], [(1.0im)^ycount(p)])
 end
 
-<<<<<<< HEAD
-=======
-
->>>>>>> 0a05950f
+
 op_to_dense(o::OperatorTS1D) = op_to_dense(Operator(o))
 
 """
@@ -369,8 +351,6 @@
 """
 macro p_str(pauli)
     return PauliString(pauli)
-<<<<<<< HEAD
-=======
 end
 
 
@@ -394,5 +374,4 @@
     i = sortperm(abs.(o.coeffs))
     o2 = typeof(o)(o.strings[i], o.coeffs[i])
     return o2
->>>>>>> 0a05950f
 end