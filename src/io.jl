--- conflicted
+++ resolved
@@ -159,17 +159,10 @@
 ```
 """
 function Base.:+(o::Operator, args::Tuple{Number,Vararg{Any}})
-<<<<<<< HEAD
-    term = typeof(o)(o.N) + 1
-    c = args[1]
-    for i in 2:2:length(args)
-        o2 = typeof(o)(o.N)
-=======
     term = one(o)
     c = args[1]
     for i in 2:2:length(args)
         o2 = zero(o)
->>>>>>> 0a05950f
         symbol = args[i]::String
         site = args[i+1]::Int
         if occursin(symbol, "XYZ")
@@ -251,24 +244,12 @@
 
 
 """print an operator"""
-<<<<<<< HEAD
-function Base.show(io::IO, o::Operator)
-    for i in 1:length(o.v)
-        pauli, phase = vw_to_string(o.v[i], o.w[i], o.N)
-        c = o.coef[i] / phase
-        if typeof(o) == OperatorSymbolic
-            println(io, "($c) ", pauli)
-        else
-            println(io, "($(round(c, digits=10))) ", pauli)
-        end
-=======
 function Base.show(io::IO, o::AbstractOperator)
     N = qubitlength(o)
     for i in 1:length(o.strings)
         pauli, phase = vw_to_string(o.strings[i].v, o.strings[i].w, N)
         c = o.coeffs[i] / phase
         println(io, "($(round(c, digits=10))) ", pauli)
->>>>>>> 0a05950f
     end
 end
 
