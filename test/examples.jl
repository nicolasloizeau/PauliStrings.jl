
using ProgressBars
using Random

rng = MersenneTwister(0)

function construction_example1()
    A = Operator(4)
    A += "X", 1
    A += "Y", 2
    A += 2, "Z", 3
    return A
end

function construction_example2()
    A = Operator(8)
    A += 2, "X", 1, "X", 2
    A += 1.5, "Y", 2, "Z", 3
    A += "Z", 3, "Z", 8
    return A
end

function construction_example3()
    A = Operator(6)
    A += "XYZ111"
    A += 5, "11XX11"
    return A
end

"""XX hamiltonian https://arxiv.org/abs/1812.08657"""
function XX(N)
    H = Operator(N)
    for j in 1:(N-1)
        H += ('X', j, 'X', j + 1)
        H += ('Z', j, 'Z', j + 1)
    end
    H += ('X', N, 'X', 1)
    H += ('Z', N, 'Z', 1)
    return H
end


"""X operator on all sites"""
function X(N)
    H = Operator(N)
    for j in 1:N
        H += ('X', j)
    end
    return H
end

"""Y operator on all sites"""
function Y(N)
    H = Operator(N)
    for j in 1:N
        H += ('Y', j)
    end
    return H
end

"""Z operator on all sites"""
function Z(N)
    H = Operator(N)
    for j in 1:N
        H += ('Z', j)
    end
    return H
end

"""Z on site i"""
function Zi(N, i)
    H = Operator(N)
    H += ('Z', i)
    return H
end


# build a chaotic spin chain with periodic bc
function chaotic_chain(N::Int)
    H = ps.Operator(N)
    # XX interractions
    for j in 1:(N-1)
        H += "X", j, "X", j + 1
    end
    H += "X", 1, "X", N # close the chain
    # fields
    for j in 1:N
        H += -1.05, "Z", j
        H += 0.5, "X", j
    end
    return H
end



function ising1D(N, g)
    H = Operator(N)
    for j in 1:(N-1)
        H += "Z", j, "Z", j + 1
    end
    H += "Z", 1, "Z", N #periodic boundary condition
    for j in 1:N
        H += g, "X", j
    end
    return -H
end

# 2d ising model with periodic boundary conditions
function ising2D(L1, L2, g)
    H = Operator(L1 * L2)
    for x in 1:L1
        for y in 1:L2
            H += string_2d(("Z", x, y, "Z", x + 1, y), L1, L2, pbc=true) # horizontal
            H += string_2d(("Z", x, y, "Z", x, y + 1), L1, L2, pbc=true) # vertical
            H += g * string_2d(("X", x, y), L1, L2, pbc=true) # transverse field
        end
    end
    return H
end


"""
random 2-local operator with N sites and M terms for use in tests
"""
function rand_local2_M(N::Int, M::Int)
    o = Operator(N)
    for i in 1:M
        k = rand(['X', 'Y', 'Z'])
        l = rand(['X', 'Y', 'Z'])
        i = rand(1:N)
        j = i
        while j == i
            j = rand(1:N)
        end
        o += (randn(rng, Float64), k, i, l, j)
    end
    return compress(o)
end


"""
random 1-local operator with N sites and M terms for use in tests
"""
function rand_local1_M(N::Int, M::Int)
    o = Operator(N)
    for i in 1:M
        k = rand(['X', 'Y', 'Z'])
        i = rand(1:N)
        o += (randn(rng, Float64), k, i)
    end
    return compress(o)
end


function randstring(N)
    return join(rand(["1", "X", "Y", "Z"], N))
end

<<<<<<< HEAD
"""
XXZ model with periodic boundary conditions
"""
function XXZ(N, J, Δ; ts::Bool=false)
    H = Operator(N)
    i = 1
    H += J, "X", i, "X", mod1(i + 1, N)
    H += J, "Y", i, "Y", mod1(i + 1, N)
    H += J * Δ, "Z", i, "Z", mod1(i + 1, N)

    if ts
        return OperatorTS1D(H, full=false)
    else
        return resum(OperatorTS1D(H, full=false))
    end
=======
function random_string(N::Int)
    symbols = ['1', 'X', 'Y', 'Z']
    s = join([symbols[rand(1:4)] for _ in 1:N])
    return PauliString(s)
>>>>>>> 327ce0dd
end<|MERGE_RESOLUTION|>--- conflicted
+++ resolved
@@ -156,7 +156,12 @@
     return join(rand(["1", "X", "Y", "Z"], N))
 end
 
-<<<<<<< HEAD
+function random_string(N::Int)
+    symbols = ['1', 'X', 'Y', 'Z']
+    s = join([symbols[rand(1:4)] for _ in 1:N])
+    return PauliString(s)
+end
+
 """
 XXZ model with periodic boundary conditions
 """
@@ -172,10 +177,4 @@
     else
         return resum(OperatorTS1D(H, full=false))
     end
-=======
-function random_string(N::Int)
-    symbols = ['1', 'X', 'Y', 'Z']
-    s = join([symbols[rand(1:4)] for _ in 1:N])
-    return PauliString(s)
->>>>>>> 327ce0dd
 end