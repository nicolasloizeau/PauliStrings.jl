using PauliStrings: paulistringtype

# tests for the Operator type and operations on operators


<<<<<<< HEAD
function randstring(N)
    return join(rand(["1", "X", "Y", "Z"], N))
end


@testset "io" begin
    o1 = construction_example1()
    getproperty.(o1.strings, :w) == [0, 1, 2]
    o2 = construction_example2()
    getproperty.(o2.strings, :v) == [6, 0, 132]
    getproperty.(o2.strings, :w) == [2, 3, 0]
    o3 = construction_example3()
    getproperty.(o3.strings, :v) == [0, 6]
    getproperty.(o3.strings, :w) == [12, 3]
    @test get_coef(o1, eltype(o1.strings)(4, 0)) == 2
    @test get_coef(o1, eltype(o1.strings)(0, 1)) == 1
    @test get_coef(o1, eltype(o1.strings)(2, 2)) == 1

    for N in (10, 70)
        for i in 1:10
            O = Operator(N)
            st = randstring(N)
            O += st
            @test string(only(O.strings)) == st
            # @test vw_to_string(O.v[1], O.w[1], N)[1] == st
        end
    end
end

=======
>>>>>>> 0a05950f
@testset "random" begin
    N = 10
    @test length(ps.rand_local1(N)) == 3 * N
    @test qubitlength(ps.rand_local1(N)) == N
    @test length(ps.rand_local2(N)) == 9 * N * (N - 1) / 2
    @test qubitlength(ps.rand_local2(N)) == N
end

@testset "operators" begin
    @test Operator <: AbstractOperator
    @test OperatorTS1D <: AbstractOperator
    @test typeof(Operator(10)) <: Operator
    @test typeof(Operator(70)) <: Operator
    ising10 = ising1D(10, 1)
    ising70 = ising1D(70, 1)
    @test typeof(ising10) <: Operator
    @test typeof(ising70) <: Operator
    @test typeof(ising10) == Operator{paulistringtype(10),ComplexF64}
    @test typeof(ising70) == Operator{paulistringtype(70),ComplexF64}
    ising10ts = OperatorTS1D(ising10)
    ising70ts = OperatorTS1D(ising70)
    @test typeof(ising10ts) == OperatorTS1D{paulistringtype(10),ComplexF64}
    @test typeof(ising70ts) == OperatorTS1D{paulistringtype(70),ComplexF64}
    @test typeof(Operator(ising10ts)) == typeof(ising10)
    @test typeof(Operator(ising70ts)) == typeof(ising70)
end

@testset "operations" begin
    for N in (10, 70)
        O1 = rand_local1_M(N, 20)
        O2 = rand_local2_M(N, 20)
        @test trace(O1 * O2) == 0
        @test trace(O1 * O1) != 0
        @test opnorm(O1) > 0
        @test opnorm(dagger(XX(N)) - XX(N)) == 0
        @test opnorm(dagger(X(N)) - X(N)) == 0
        @test opnorm(dagger(O1) - O1) == 0
        @test opnorm(dagger(O2) - O2) == 0
        @test opnorm(commutator(O1, O2) - (O1 * O2 - O2 * O1)) <= 1e-10
        @test opnorm(anticommutator(O1, O2) - (O1 * O2 + O2 * O1)) <= 1e-10
        @test opnorm(commutator(O1, eye(N))) == 0
        @test opnorm(commutator(XX(N), Y(N))) == 0
        @test opnorm(commutator(XX(N), X(N))) == opnorm(commutator(XX(N), Z(N)))
        @test trace(diag(O1)) == trace(O1)
        @test trace(diag(O2)) == trace(O2)
    end
    O = Operator(6)
    O += "XYZZ1Y"
    @test xcount(O.strings[1]) == 1
    @test ycount(O.strings[1]) == 2
    @test zcount(O.strings[1]) == 2
<<<<<<< HEAD
=======


    o = construction_example2()
    o2 = ptrace(o, [3, 4])
    @test trace(o2; normalize=true) == 128
    o3 = typeof(o2)()
    o3 += "11Z1111Z"
    o3 += 128, "11111111"
    o3 += 1.5, "1YZ11111"
    @test opnorm(o2 - o3) == 0
>>>>>>> 0a05950f
end<|MERGE_RESOLUTION|>--- conflicted
+++ resolved
@@ -3,38 +3,6 @@
 # tests for the Operator type and operations on operators
 
 
-<<<<<<< HEAD
-function randstring(N)
-    return join(rand(["1", "X", "Y", "Z"], N))
-end
-
-
-@testset "io" begin
-    o1 = construction_example1()
-    getproperty.(o1.strings, :w) == [0, 1, 2]
-    o2 = construction_example2()
-    getproperty.(o2.strings, :v) == [6, 0, 132]
-    getproperty.(o2.strings, :w) == [2, 3, 0]
-    o3 = construction_example3()
-    getproperty.(o3.strings, :v) == [0, 6]
-    getproperty.(o3.strings, :w) == [12, 3]
-    @test get_coef(o1, eltype(o1.strings)(4, 0)) == 2
-    @test get_coef(o1, eltype(o1.strings)(0, 1)) == 1
-    @test get_coef(o1, eltype(o1.strings)(2, 2)) == 1
-
-    for N in (10, 70)
-        for i in 1:10
-            O = Operator(N)
-            st = randstring(N)
-            O += st
-            @test string(only(O.strings)) == st
-            # @test vw_to_string(O.v[1], O.w[1], N)[1] == st
-        end
-    end
-end
-
-=======
->>>>>>> 0a05950f
 @testset "random" begin
     N = 10
     @test length(ps.rand_local1(N)) == 3 * N
@@ -86,8 +54,6 @@
     @test xcount(O.strings[1]) == 1
     @test ycount(O.strings[1]) == 2
     @test zcount(O.strings[1]) == 2
-<<<<<<< HEAD
-=======
 
 
     o = construction_example2()
@@ -98,5 +64,4 @@
     o3 += 128, "11111111"
     o3 += 1.5, "1YZ11111"
     @test opnorm(o2 - o3) == 0
->>>>>>> 0a05950f
 end