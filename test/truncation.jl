"""
<<<<<<< HEAD
 Creates a random 2-local operator with qubit q only supporting 'I' or 'Z'.
"""
function rand_local2_qubit_diag(N::Int, q::Int)
=======
Creates a random 2-local operator with qubit q only supporting the identity.
"""
function rand_local2_qubit_id(N::Int, q::Int)
>>>>>>> 2b74c93d
    o = Operator(N)
    for i in 1:N
        for j in 1:N
            if i != j
                for k in ['X', 'Y', 'Z']
<<<<<<< HEAD
                    k = (i == q && k != 'Z') ? rand(['I', 'Z']) : k
                    for l in ['X', 'Y', 'Z']
                        l = (j == q && l != 'Z') ? rand(['I', 'Z']) : l
=======
                    for l in ['X', 'Y', 'Z']
                        k = (i == q) ? 'I' : k
                        l = (j == q) ? 'I' : l
>>>>>>> 2b74c93d
                        o += (randn(rng, Float64), k, i, l, j)
                    end
                end
            end
        end
    end
    return compress(o)
end

@testset "truncation" begin
    N = 8
    O2 = ps.rand_local2(N)
    @test opnorm(ps.truncate(O2, 1)) == 0
    @test opnorm(ps.truncate(O2, 2)) == opnorm(O2)
    @test length(ps.trim(O2, 10)) == 10
    @test length(ps.prune(O2, 2)) <= length(ps.prune(O2, 20))
    @test length(ps.cutoff(XX(N) + 0.1 * X(N), 0.5)) == length(XX(N))
    @test opnorm(ps.cutoff(O2, 0.5)) <= opnorm(O2)
    @test opnorm(ps.add_noise(O2, 0.5)) < opnorm(O2)
    @test opnorm(ps.add_noise(O2, 0.5)) < opnorm(ps.add_noise(O2, 0.1))
    g = rand(N)
<<<<<<< HEAD
    @test opnorm(ps.add_dephasing_noise(O2, g)) < opnorm(O2)
    @test opnorm(ps.add_dephasing_noise(O2, g)) < opnorm(ps.add_dephasing_noise(O2, 0.2 * g))
    @test opnorm(Operator(ps.add_dephasing_noise(O2, fill(0.5, N)) - ps.add_dephasing_noise(O2, 0.5))) < 1e-10
    @test opnorm(Operator(ps.diag(ps.add_dephasing_noise(O2, g)) - ps.diag(O2))) < 1e-10
    q = rand(1:N) # qubit only supporting 'I' or 'Z'
    g = [i == q ? rand() : 0.0 for i in 1:N] # noise only affecting qubit q
    O2q = rand_local2_qubit_diag(N, q)
    @test opnorm(Operator(ps.add_dephasing_noise(O2q, g) - O2q)) < 1e-10
=======
    @test opnorm(ps.add_noise(O2, g)) < opnorm(O2)
    @test opnorm(ps.add_noise(O2, g)) < opnorm(ps.add_noise(O2, 0.2 * g))
    @test opnorm(Operator(ps.add_noise(O2, fill(0.5, N)) - ps.add_noise(O2, 0.5))) < 1e-10
    q = rand(1:N) # qubit only supporting identity
    g = [i == q ? rand() : 0.0 for i in 1:N] # noise only affecting qubit q
    O2q = rand_local2_qubit_id(N, q)
    @test opnorm(Operator(ps.add_noise(O2q, g) - O2q)) < 1e-10
>>>>>>> 2b74c93d
    @test opnorm(k_local_part(O2, 1) - ps.truncate(O2, 1)) == 0
    O1 = ising1D(N, 0.5)
    O1ts = OperatorTS1D(O1)
    @test opnorm(ps.truncate(O1ts, 2)) == opnorm(O1)
    @test length(ps.trim(O1ts, 1)) == 1
    @test opnorm(ps.cutoff(O1ts, 0.8)) <= opnorm(O1ts)
    @test opnorm(ps.add_noise(O1ts, 0.5)) < opnorm(O1ts)
    @test opnorm(Operator(ps.add_noise(O1ts, 0.5)) - ps.add_noise(O1, 0.5)) < 1e-10
end<|MERGE_RESOLUTION|>--- conflicted
+++ resolved
@@ -1,27 +1,17 @@
+
+
 """
-<<<<<<< HEAD
- Creates a random 2-local operator with qubit q only supporting 'I' or 'Z'.
-"""
-function rand_local2_qubit_diag(N::Int, q::Int)
-=======
 Creates a random 2-local operator with qubit q only supporting the identity.
 """
 function rand_local2_qubit_id(N::Int, q::Int)
->>>>>>> 2b74c93d
     o = Operator(N)
     for i in 1:N
         for j in 1:N
             if i != j
                 for k in ['X', 'Y', 'Z']
-<<<<<<< HEAD
-                    k = (i == q && k != 'Z') ? rand(['I', 'Z']) : k
-                    for l in ['X', 'Y', 'Z']
-                        l = (j == q && l != 'Z') ? rand(['I', 'Z']) : l
-=======
                     for l in ['X', 'Y', 'Z']
                         k = (i == q) ? 'I' : k
                         l = (j == q) ? 'I' : l
->>>>>>> 2b74c93d
                         o += (randn(rng, Float64), k, i, l, j)
                     end
                 end
@@ -30,6 +20,29 @@
     end
     return compress(o)
 end
+
+
+"""
+ Creates a random 2-local operator with qubit q only supporting 'I' or 'Z'.
+"""
+function rand_local2_qubit_diag(N::Int, q::Int)
+    o = Operator(N)
+    for i in 1:N
+        for j in 1:N
+            if i != j
+                for k in ['X', 'Y', 'Z']
+                    k = (i == q && k != 'Z') ? rand(['I', 'Z']) : k
+                    for l in ['X', 'Y', 'Z']
+                        l = (j == q && l != 'Z') ? rand(['I', 'Z']) : l
+                        o += (randn(rng, Float64), k, i, l, j)
+                    end
+                end
+            end
+        end
+    end
+    return compress(o)
+end
+
 
 @testset "truncation" begin
     N = 8
@@ -43,7 +56,6 @@
     @test opnorm(ps.add_noise(O2, 0.5)) < opnorm(O2)
     @test opnorm(ps.add_noise(O2, 0.5)) < opnorm(ps.add_noise(O2, 0.1))
     g = rand(N)
-<<<<<<< HEAD
     @test opnorm(ps.add_dephasing_noise(O2, g)) < opnorm(O2)
     @test opnorm(ps.add_dephasing_noise(O2, g)) < opnorm(ps.add_dephasing_noise(O2, 0.2 * g))
     @test opnorm(Operator(ps.add_dephasing_noise(O2, fill(0.5, N)) - ps.add_dephasing_noise(O2, 0.5))) < 1e-10
@@ -52,7 +64,6 @@
     g = [i == q ? rand() : 0.0 for i in 1:N] # noise only affecting qubit q
     O2q = rand_local2_qubit_diag(N, q)
     @test opnorm(Operator(ps.add_dephasing_noise(O2q, g) - O2q)) < 1e-10
-=======
     @test opnorm(ps.add_noise(O2, g)) < opnorm(O2)
     @test opnorm(ps.add_noise(O2, g)) < opnorm(ps.add_noise(O2, 0.2 * g))
     @test opnorm(Operator(ps.add_noise(O2, fill(0.5, N)) - ps.add_noise(O2, 0.5))) < 1e-10
@@ -60,7 +71,6 @@
     g = [i == q ? rand() : 0.0 for i in 1:N] # noise only affecting qubit q
     O2q = rand_local2_qubit_id(N, q)
     @test opnorm(Operator(ps.add_noise(O2q, g) - O2q)) < 1e-10
->>>>>>> 2b74c93d
     @test opnorm(k_local_part(O2, 1) - ps.truncate(O2, 1)) == 0
     O1 = ising1D(N, 0.5)
     O1ts = OperatorTS1D(O1)
